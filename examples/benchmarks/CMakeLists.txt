# Targets using CPU-based execution
foreach(bench blas3 copy scheduler vector)
   add_executable(${bench}bench-cpu ${bench}.cpp)
endforeach()

if (ENABLE_UBLAS)
    include_directories(${Boost_INCLUDE_DIRS})
    foreach(bench sparse solver)
      add_executable(${bench}bench-cpu ${bench}.cpp)
    endforeach()
endif (ENABLE_UBLAS)


# Targets using OpenCL
if (ENABLE_OPENCL)

<<<<<<< HEAD
  foreach(bench blas3 copy generator_blas1 generator_blas2 generator_blas3 opencl vector)
=======
  foreach(bench
        #generator_blas1 generator_blas2 generator_blas3
        blas3 opencl)
>>>>>>> c092b571
    add_executable(${bench}bench-opencl ${bench}.cpp)
    target_link_libraries(${bench}bench-opencl ${OPENCL_LIBRARIES})
    set_target_properties(${bench}bench-opencl PROPERTIES COMPILE_FLAGS "-DVIENNACL_WITH_OPENCL")
  endforeach()

  if (ENABLE_UBLAS)
     include_directories(${Boost_INCLUDE_DIRS})
     foreach(bench sparse solver)
       add_executable(${bench}bench-opencl ${bench}.cpp)
       target_link_libraries(${bench}bench-opencl ${OPENCL_LIBRARIES})
       set_target_properties(${bench}bench-opencl PROPERTIES COMPILE_FLAGS "-DVIENNACL_WITH_OPENCL")
     endforeach()
  endif (ENABLE_UBLAS)

endif (ENABLE_OPENCL)

# Targets using CUDA
if (ENABLE_CUDA)

  foreach(bench blas3 copy vector)
     cuda_add_executable(${bench}bench-cuda ${bench}.cu)
  endforeach()

  if (ENABLE_UBLAS)
     include_directories(${Boost_INCLUDE_DIRS})
     foreach(bench sparse solver)
       cuda_add_executable(${bench}bench-cuda ${bench}.cu)
     endforeach()
  endif (ENABLE_UBLAS)

endif (ENABLE_CUDA)


# IF(CMAKE_COMPILER_IS_GNUCXX)
   #ADD_DEFINITIONS(-Wall -pedantic -O0 -g)
#   ADD_DEFINITIONS(-Wall -pedantic -O3)
# ENDIF(CMAKE_COMPILER_IS_GNUCXX)<|MERGE_RESOLUTION|>--- conflicted
+++ resolved
@@ -14,13 +14,9 @@
 # Targets using OpenCL
 if (ENABLE_OPENCL)
 
-<<<<<<< HEAD
-  foreach(bench blas3 copy generator_blas1 generator_blas2 generator_blas3 opencl vector)
-=======
-  foreach(bench
-        #generator_blas1 generator_blas2 generator_blas3
-        blas3 opencl)
->>>>>>> c092b571
+  foreach(bench blas3 copy
+          #generator_blas1 generator_blas2 generator_blas3
+          opencl vector)
     add_executable(${bench}bench-opencl ${bench}.cpp)
     target_link_libraries(${bench}bench-opencl ${OPENCL_LIBRARIES})
     set_target_properties(${bench}bench-opencl PROPERTIES COMPILE_FLAGS "-DVIENNACL_WITH_OPENCL")
