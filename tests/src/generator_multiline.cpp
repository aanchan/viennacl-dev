--- conflicted
+++ resolved
@@ -30,10 +30,6 @@
 #include "viennacl/linalg/direct_solve.hpp"
 #include "examples/tutorial/Random.hpp"
 #include "viennacl/generator/custom_operation.hpp"
-<<<<<<< HEAD
-#include "../examples/benchmarks/benchmark-utils.hpp"
-=======
->>>>>>> bba13b9c
 
 //
 // -------------------------------------------------------------
@@ -60,17 +56,8 @@
 template< typename NumericT,  typename F,typename F2, unsigned int Alignment, typename Epsilon >
 int test ( Epsilon const& epsilon ) {
     int retval = EXIT_SUCCESS;
-    static const unsigned int SIZE = 10000;
+    static const unsigned int SIZE = 5027;
     // --------------------------------------------------------------------------
-<<<<<<< HEAD
-    NumericT scalar;
-    ublas::vector<NumericT> v0 ( SIZE );
-    for ( unsigned int i = 0; i < v0.size(); ++i )
-        v0 ( i ) = i;
-    ublas::vector<NumericT> v1 = v0;
-    ublas::vector<NumericT> v2 = v0;
-    ublas::vector<NumericT> v3 = v0;
-=======
     NumericT scalar = 2;
     ublas::vector<NumericT> v0(SIZE);
     ublas::vector<NumericT> v1(SIZE);
@@ -82,7 +69,6 @@
         v2( i ) = i+2;
         v3( i ) = i+3;
     }
->>>>>>> bba13b9c
     ublas::matrix<NumericT,F2> matrix ( v0.size(), v1.size() );
     for ( unsigned int i = 0; i < matrix.size1(); ++i )
         for ( unsigned int j = 0; j < matrix.size2(); ++j )
@@ -92,52 +78,6 @@
     std::cout << "----- Alignment " << Alignment << " -----" << std::endl;
 
     viennacl::scalar<NumericT> vcl_scalar(scalar);
-<<<<<<< HEAD
-    viennacl::vector<NumericT,Alignment> vcl_v0 ( v0.size() );
-    viennacl::vector<NumericT,Alignment> vcl_v1 ( v1.size() );
-    viennacl::vector<NumericT,Alignment> vcl_v2 ( v2.size() );
-    viennacl::vector<NumericT,Alignment> vcl_v3 ( v3.size() );
-    viennacl::matrix<NumericT, F, Alignment> vcl_matrix ( matrix.size1(), matrix.size2() );
-
-    viennacl::copy ( v0, vcl_v0 );
-    viennacl::copy ( v1, vcl_v1 );
-    viennacl::copy ( v2, vcl_v2 );
-    viennacl::copy ( v3, vcl_v3 );
-    viennacl::copy ( matrix, vcl_matrix);
-
-    // --------------------------------------------------------------------------
-
-    symbolic_vector<0,float,Alignment> symv0;
-    symbolic_vector<1,float,Alignment> symv1;
-    symbolic_vector<2,float,Alignment> symv2;
-    symbolic_vector<3,float,Alignment> symv3;
-
-    gpu_symbolic_scalar<4,float> syms4;
-    cpu_symbolic_scalar<5,float> sym_bound;
-    // --------------------------------------------------------------------------
-
-    std::cout << "Testing : Repeater..." << std::endl;
-
-    float bound = 1;
-
-    v0 = v1 + v2;
-    for(unsigned int i=0 ; i<bound ; ++i){
-        v2 = scalar*v0;
-        for(unsigned int j=0 ; j<bound ; ++j){
-            v3 = v0 - v1;
-        }
-    }
-    v2 = v1 + v3;
-
-
-    viennacl::generator::custom_operation op(symv0 = symv1 + symv2
-                                                                        ,viennacl::generator::repeat(sym_bound,symv2 = syms4 * symv0
-                                                                                                              , viennacl::generator::repeat(sym_bound,symv3 = symv0 - symv1))
-                                                                        ,symv2 = symv1 + symv3
-                                                                        ,"test");
-    std::cout << op.kernels_source_code() << std::endl;
-    viennacl::ocl::enqueue ( op ( vcl_v0, vcl_v1, vcl_v2, vcl_v3, vcl_scalar,bound) );
-=======
     viennacl::vector<NumericT,Alignment> vcl_v0 (v0.size());
     viennacl::vector<NumericT,Alignment> vcl_v1 (v1.size());
     viennacl::vector<NumericT,Alignment> vcl_v2 (v2.size());
@@ -184,9 +124,9 @@
                                                                     ,"Multiline1") ( vcl_v0, vcl_v1, vcl_v2, vcl_v3, vcl_scalar, bound1));
     viennacl::ocl::get_queue().finish();
 
-    if ( fabs ( diff (v0,vcl_v0 ) ) > epsilon
-         || fabs ( diff (v2,vcl_v2) ) > epsilon
-         || fabs ( diff (v3,vcl_v3) ) > epsilon){
+    if ( diff(v0, vcl_v0) > epsilon
+         || diff (v2,vcl_v2) > epsilon
+         || diff (v3,vcl_v3) > epsilon){
         std::cout << "# Error at operation:repetition" << std::endl;
         std::cout << "  diff0: " << fabs ( diff ( v0, vcl_v0 ) ) << std::endl;
         std::cout << "  diff2: " << fabs ( diff ( v2, vcl_v2 ) ) << std::endl;
@@ -212,10 +152,10 @@
                                                                     ,"Multiline2") ( vcl_v0, vcl_v1, vcl_v2, vcl_v3, vcl_scalar, bound1,bound2) );
     viennacl::ocl::get_queue().finish();
 
-    if ( fabs ( diff (v0,vcl_v0 ) ) > epsilon
-         || fabs ( diff (v1,vcl_v1 ) ) > epsilon
-         || fabs ( diff (v2,vcl_v2) ) > epsilon
-         || fabs (  diff (v3,vcl_v3) ) > epsilon ) {
+    if ( diff(v0, vcl_v0) > epsilon
+         || diff(v1, vcl_v1) > epsilon
+         || diff (v2,vcl_v2) > epsilon
+         || diff (v3,vcl_v3) > epsilon ) {
         std::cout << "# Error at operation: Nested repetition" << std::endl;
         std::cout << "  diff0: " << fabs ( diff ( v0, vcl_v0 ) ) << std::endl;
         std::cout << "  diff1: " << fabs ( diff ( v1, vcl_v1 ) ) << std::endl;
@@ -237,11 +177,13 @@
 
     viennacl::ocl::get_queue().finish();
 
-    if ( fabs ( diff (v0,vcl_v0 ) ) > epsilon
-         || fabs ( scalar - vcl_scalar ) > epsilon){
+    if ( diff (v0,vcl_v0 ) > epsilon
+         || std::abs( scalar - static_cast<NumericT>(vcl_scalar) ) / std::max<NumericT>(scalar, vcl_scalar) > epsilon){
         std::cout << "# Error at operation: V0=V1+V2 ; s=inner_prod(V0,V1) " << std::endl;
         std::cout << "  diff_vec: " << fabs ( diff ( v0, vcl_v0 ) ) << std::endl;
         std::cout << "  diff_scal: " << fabs ( scalar - vcl_scalar ) << std::endl;
+        std::cout << "  scalar: " << scalar << std::endl;
+        std::cout << "  vcl_scalar: " << vcl_scalar << std::endl;
         retval = EXIT_FAILURE;
     }
     viennacl::ocl::get_queue().finish();
@@ -256,8 +198,8 @@
 
 
     viennacl::ocl::get_queue().finish();
-    if ( fabs ( diff (v0,vcl_v0 ) ) > epsilon
-         || fabs ( scalar - vcl_scalar ) > epsilon){
+    if ( diff(v0, vcl_v0) > epsilon
+         || std::abs( scalar - static_cast<NumericT>(vcl_scalar) ) / std::max<NumericT>(scalar, vcl_scalar) > epsilon){
         std::cout << "# Error at operation: s=inner_prod(V0,V1) ; V0=V1+V2  ... " << std::endl;
         std::cout << "  diff_vec: " << fabs ( diff ( v0, vcl_v0 ) ) << std::endl;
         std::cout << "  diff_scal: " << fabs ( scalar - vcl_scalar ) << std::endl;
@@ -278,8 +220,8 @@
 
     viennacl::ocl::get_queue().finish();
 
-    if ( fabs ( diff (v0,vcl_v0 ) ) > epsilon
-         || fabs ( diff (v1,vcl_v1 ) ) > epsilon){
+    if ( diff(v0, vcl_v0) > epsilon
+         || diff(v1, vcl_v1) > epsilon){
         std::cout << "# Error at operation: V0=V1+V2 ; V1=prod(M,V0) " << std::endl;
         std::cout << "  diff_vec0: " << fabs ( diff ( v0, vcl_v0 ) ) << std::endl;
         std::cout << "  diff_vec1: " << fabs ( diff ( v1, vcl_v1 ) ) << std::endl;
@@ -299,8 +241,8 @@
 
     viennacl::ocl::get_queue().finish();
 
-    if ( fabs ( diff (v0,vcl_v0 ) ) > epsilon
-         || fabs ( diff (v1,vcl_v1 ) ) > epsilon){
+    if ( diff(v0, vcl_v0) > epsilon
+         || diff(v1, vcl_v1) > epsilon){
         std::cout << "# Error at operation:  V1=prod(M,V0) ; V0=V1+V2 " << std::endl;
         std::cout << "  diff_vec0: " << fabs ( diff ( v0, vcl_v0 ) ) << std::endl;
         std::cout << "  diff_vec1: " << fabs ( diff ( v1, vcl_v1 ) ) << std::endl;
@@ -317,10 +259,9 @@
                                                                     ,"Multiline7") ( vcl_v0, vcl_matrix, vcl_v2, vcl_v3, vcl_scalar) );
 
 
->>>>>>> bba13b9c
-    viennacl::ocl::get_queue().finish();
-    if ( fabs ( diff (v0,vcl_v0 ) ) > epsilon
-         || fabs ( diff (v2,vcl_v2 )  ) > epsilon){
+    viennacl::ocl::get_queue().finish();
+    if ( diff(v0, vcl_v0) > epsilon
+         || diff(v2, vcl_v2) > epsilon){
         std::cout << "# Error at operation: V0 = M*V2 * ip(V2,V3) ; V2 = V0*s ... " << std::endl;
         std::cout << "  diff_vec0: " << fabs ( diff ( v0, vcl_v0 ) ) << std::endl;
         std::cout << "  diff_vec2: " << fabs ( diff ( v2, vcl_v2 ) ) << std::endl;
@@ -330,13 +271,6 @@
 
 
 
-<<<<<<< HEAD
-
-    if ( fabs ( diff ( v0, vcl_v0) ) > epsilon
-         || fabs ( diff (v2, vcl_v2) ) > epsilon
-         || fabs ( diff(v3, vcl_v3) ) > epsilon ) {
-        std::cout << "# Error at operation: Repeater" << std::endl;
-=======
     std::cout << "Testing V2 = V0*s ; V0 = M*V2 * ip(V2,V3) ..." << std::endl;
     v2 = v0*scalar;
     v0 = ublas::prod(matrix, v2)*ublas::inner_prod(v2,v3);
@@ -346,12 +280,11 @@
 
 
     viennacl::ocl::get_queue().finish();
-    if ( fabs ( diff (v0,vcl_v0 ) ) > epsilon
-         || fabs ( diff (v2,vcl_v2 )  ) > epsilon){
+    if ( diff(v0, vcl_v0) > epsilon
+         || diff(v2, vcl_v2) > epsilon){
         std::cout << "# Error at operation: V2 = V0*s ; V0 = M*V2 * ip(V2,V3) ... " << std::endl;
         std::cout << "  diff_vec0: " << fabs ( diff ( v0, vcl_v0 ) ) << std::endl;
         std::cout << "  diff_vec2: " << fabs ( diff ( v2, vcl_v2 ) ) << std::endl;
->>>>>>> bba13b9c
         retval = EXIT_FAILURE;
     }
     viennacl::ocl::get_queue().finish();
@@ -383,12 +316,8 @@
 
         std::cout << "---- Layout : Row Major" << std::endl;
         retval = test<NumericT, viennacl::row_major,ublas::row_major,1> ( epsilon );
-        retval = test<NumericT, viennacl::row_major,ublas::row_major,16> ( epsilon );
-
-<<<<<<< HEAD
-
-=======
->>>>>>> bba13b9c
+        //retval = test<NumericT, viennacl::row_major,ublas::row_major,16> ( epsilon );
+
         if ( retval == EXIT_SUCCESS )
             std::cout << "# Test passed" << std::endl;
         else
