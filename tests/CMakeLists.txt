--- conflicted
+++ resolved
@@ -6,12 +6,8 @@
              global_variables
              matrix-vector matrix
              scalar scheduler_matrix scheduler_vector sparse
-<<<<<<< HEAD
-             vector vector_multi_inner_prod
+             vector vector-int vector_multi_inner_prod
              spmdm)
-=======
-             vector vector-int vector_multi_inner_prod)
->>>>>>> 9b5a3619
    add_executable(${PROG}-test-cpu src/${PROG}.cpp)
    add_test(${PROG}-cpu ${PROG}-test-cpu)
 endforeach(PROG)
@@ -24,12 +20,8 @@
                global_variables
                matrix-vector matrix nmf qr-method
                scalar sparse structured-matrices svd
-<<<<<<< HEAD
-               vector vector_multi_inner_prod
+               vector vector-int vector_multi_inner_prod
                spmdm)
-=======
-               vector vector-int vector_multi_inner_prod)
->>>>>>> 9b5a3619
      add_executable(${PROG}-test-opencl src/${PROG}.cpp)
      target_link_libraries(${PROG}-test-opencl ${OPENCL_LIBRARIES})
      add_test(${PROG}-opencl ${PROG}-test-opencl)
@@ -51,12 +43,8 @@
                global_variables
                matrix-vector matrix
                scalar sparse
-<<<<<<< HEAD
-               vector vector_multi_inner_prod
+               vector vector-int vector_multi_inner_prod
                spmdm)
-=======
-               vector vector-int vector_multi_inner_prod)
->>>>>>> 9b5a3619
      cuda_add_executable(${PROG}-test-cuda src/${PROG}.cu)
      add_test(${PROG}-cuda ${PROG}-test-cuda)
   endforeach(PROG)
